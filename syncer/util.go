// Copyright 2019 PingCAP, Inc.
//
// Licensed under the Apache License, Version 2.0 (the "License");
// you may not use this file except in compliance with the License.
// You may obtain a copy of the License at
//
//     http://www.apache.org/licenses/LICENSE-2.0
//
// Unless required by applicable law or agreed to in writing, software
// distributed under the License is distributed on an "AS IS" BASIS,
// See the License for the specific language governing permissions and
// limitations under the License.

package syncer

import (
	"fmt"
	"os"
	"strconv"
	"sync"

	"github.com/pingcap/parser/ast"
	"github.com/pingcap/tidb-tools/pkg/filter"

	"github.com/pingcap/dm/dm/config"
	"github.com/pingcap/dm/pkg/terror"
)

func toBinlogType(enableRelay bool) BinlogType {
	if enableRelay {
		return LocalBinlog
	}

	return RemoteBinlog
}

func binlogTypeToString(binlogType BinlogType) string {
	switch binlogType {
	case RemoteBinlog:
		return "remote"
	case LocalBinlog:
		return "local"
	default:
		return "unknown"
	}
}

// tableNameForDML gets table name from INSERT/UPDATE/DELETE statement
func tableNameForDML(dml ast.DMLNode) (schema, table string, err error) {
	switch stmt := dml.(type) {
	case *ast.InsertStmt:
		if stmt.Table == nil || stmt.Table.TableRefs == nil || stmt.Table.TableRefs.Left == nil {
			return "", "", terror.ErrSyncUnitInvalidTableName.Generate(fmt.Sprintf("INSERT statement %s not valid", stmt.Text()))
		}
		schema, table, err = tableNameResultSet(stmt.Table.TableRefs.Left)
		return schema, table, terror.Annotatef(err, "INSERT statement %s", stmt.Text())
	case *ast.UpdateStmt:
		if stmt.TableRefs == nil || stmt.TableRefs.TableRefs == nil || stmt.TableRefs.TableRefs.Left == nil {
			return "", "", terror.ErrSyncUnitInvalidTableName.Generate(fmt.Sprintf("UPDATE statement %s not valid", stmt.Text()))
		}
		schema, table, err = tableNameResultSet(stmt.TableRefs.TableRefs.Left)
		return schema, table, terror.Annotatef(err, "UPDATE statement %s", stmt.Text())
	case *ast.DeleteStmt:
		if stmt.TableRefs == nil || stmt.TableRefs.TableRefs == nil || stmt.TableRefs.TableRefs.Left == nil {
			return "", "", terror.ErrSyncUnitInvalidTableName.Generate(fmt.Sprintf("DELETE statement %s not valid", stmt.Text()))
		}
		schema, table, err = tableNameResultSet(stmt.TableRefs.TableRefs.Left)
		return schema, table, terror.Annotatef(err, "DELETE statement %s", stmt.Text())
	}
	return "", "", terror.ErrSyncUnitNotSupportedDML.Generate(dml)
}

func tableNameResultSet(rs ast.ResultSetNode) (schema, table string, err error) {
	ts, ok := rs.(*ast.TableSource)
	if !ok {
		return "", "", terror.ErrSyncUnitTableNameQuery.Generate(fmt.Sprintf("ResultSetNode %s", rs.Text()))
	}
	tn, ok := ts.Source.(*ast.TableName)
	if !ok {
		return "", "", terror.ErrSyncUnitTableNameQuery.Generate(fmt.Sprintf("TableSource %s", ts.Text()))
	}
	return tn.Schema.O, tn.Name.O, nil
}

func getDBConfigFromEnv() config.DBConfig {
	host := os.Getenv("MYSQL_HOST")
	if host == "" {
		host = "127.0.0.1"
	}
	port, _ := strconv.Atoi(os.Getenv("MYSQL_PORT"))
	if port == 0 {
		port = 3306
	}
	user := os.Getenv("MYSQL_USER")
	if user == "" {
		user = "root"
	}
	pswd := os.Getenv("MYSQL_PSWD")
	return config.DBConfig{
		Host:     host,
		User:     user,
		Password: pswd,
		Port:     port,
	}
}

<<<<<<< HEAD
type executeError struct {
	sync.RWMutex

	err error
}

func (e *executeError) Detected() (bool, error) {
	e.RLock()
	defer e.RUnlock()

	return e.err != nil, e.err
}

func (e *executeError) Set(err error) {
	e.Lock()
	e.err = err
	e.Unlock()
=======
// record source tbls record the tables that need to flush checkpoints
func recordSourceTbls(sourceTbls map[string]map[string]struct{}, stmt ast.StmtNode, table *filter.Table) {
	schema, name := table.Schema, table.Name
	switch stmt.(type) {
	// these ddls' relative table checkpoints will be deleted during track ddl,
	// so we shouldn't flush these checkpoints
	case *ast.DropDatabaseStmt:
		delete(sourceTbls, schema)
	case *ast.DropTableStmt:
		if _, ok := sourceTbls[schema]; ok {
			delete(sourceTbls[schema], name)
		}
	// these ddls won't update schema tracker, no need to update them
	case *ast.LockTablesStmt, *ast.UnlockTablesStmt, *ast.CleanupTableLockStmt, *ast.TruncateTableStmt:
		break
	// flush other tables schema tracker info into checkpoint
	default:
		if _, ok := sourceTbls[schema]; !ok {
			sourceTbls[schema] = make(map[string]struct{})
		}
		sourceTbls[schema][name] = struct{}{}
	}
>>>>>>> b2a8fb85
}<|MERGE_RESOLUTION|>--- conflicted
+++ resolved
@@ -104,7 +104,6 @@
 	}
 }
 
-<<<<<<< HEAD
 type executeError struct {
 	sync.RWMutex
 
@@ -122,7 +121,8 @@
 	e.Lock()
 	e.err = err
 	e.Unlock()
-=======
+}
+
 // record source tbls record the tables that need to flush checkpoints
 func recordSourceTbls(sourceTbls map[string]map[string]struct{}, stmt ast.StmtNode, table *filter.Table) {
 	schema, name := table.Schema, table.Name
@@ -145,5 +145,4 @@
 		}
 		sourceTbls[schema][name] = struct{}{}
 	}
->>>>>>> b2a8fb85
 }