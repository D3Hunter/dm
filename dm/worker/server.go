--- conflicted
+++ resolved
@@ -344,7 +344,7 @@
 // QueryStatus implements WorkerServer.QueryStatus
 func (s *Server) QueryStatus(ctx context.Context, req *pb.QueryStatusRequest) (*pb.QueryStatusResponse, error) {
 	log.L().Info("", zap.String("request", "QueryStatus"), zap.Stringer("payload", req))
-<<<<<<< HEAD
+
 	resp := &pb.QueryStatusResponse{
 		Result: true,
 	}
@@ -355,7 +355,7 @@
 		resp.Result = false
 		resp.Msg = terror.ErrWorkerNoStart.Error()
 		return resp, nil
-=======
+	}
 
 	relayStatus := &pb.RelayStatus{
 		Result: &pb.ProcessResult{
@@ -366,16 +366,8 @@
 		relayStatus = s.worker.relayHolder.Status()
 	}
 
-	resp := &pb.QueryStatusResponse{
-		Result:        true,
-		SubTaskStatus: s.worker.QueryStatus(req.Name),
-		RelayStatus:   relayStatus,
-		SourceID:      s.worker.cfg.SourceID,
->>>>>>> b6c687e8
-	}
-
 	resp.SubTaskStatus = w.QueryStatus(req.Name)
-	resp.RelayStatus = w.relayHolder.Status()
+	resp.RelayStatus = relayStatus
 	resp.SourceID = w.cfg.SourceID
 	if len(resp.SubTaskStatus) == 0 {
 		resp.Msg = "no sub task started"
@@ -386,20 +378,8 @@
 // QueryError implements WorkerServer.QueryError
 func (s *Server) QueryError(ctx context.Context, req *pb.QueryErrorRequest) (*pb.QueryErrorResponse, error) {
 	log.L().Info("", zap.String("request", "QueryError"), zap.Stringer("payload", req))
-<<<<<<< HEAD
 	resp := &pb.QueryErrorResponse{
 		Result: true,
-=======
-
-	var relayError *pb.RelayError
-	if s.worker.relayHolder != nil {
-		relayError = s.worker.relayHolder.Error()
-	}
-	resp := &pb.QueryErrorResponse{
-		Result:       true,
-		SubTaskError: s.worker.QueryError(req.Name),
-		RelayError:   relayError,
->>>>>>> b6c687e8
 	}
 
 	w := s.checkWorkerStart()
@@ -411,7 +391,9 @@
 	}
 
 	resp.SubTaskError = w.QueryError(req.Name)
-	resp.RelayError = w.relayHolder.Error()
+	if w.relayHolder != nil {
+		resp.RelayError = w.relayHolder.Error()
+	}
 	return resp, nil
 }
 
